# Rhino Inside Revit
The Rhino Inside technology allows Rhino and Grasshopper to be embedded within other products.

This folder contains a sample project that demonstrates:

<<<<<<< HEAD
* Starting Rhino and Grasshopper as a Revit Addon.
* Grasshopper definitions can be opened and previewed in Rhino.
* Geometry from Rhino and Grasshopper can be pushed into Revit.
=======
1. Starting Rhino and Grasshopper as a Revit Addon.
2. Call directly into the native Revit APIs from a Grasshopper or Rhino plugin.
2. Grasshopper definitions can be opened and previewed in Rhino within the Revit process.
3. Object can be natively created by Rhino or Grasshopper within Revit through the API.


![](Resources/sample-shot.jpg)
>>>>>>> 86688785

## Getting started
These instructions will get you a copy of the project up and running on your local machine for development and testing purposes.

### Prerequisites
* Git client. ([download](https://git-scm.com/downloads))
* Visual Studio 2017 ([download](https://visualstudio.microsoft.com/downloads/))
* Rhino WIP ([download](https://www.rhino3d.com/download/rhino/wip))
* Autodesk Revit 2017-2019 ([download](https://www.autodesk.com/products/revit/free-trial))

### Getting Source & Build
1. Clone the repository. At the command prompt, enter the following command:
```
git clone --recursive https://github.com/mcneel/rhino.inside.git rhino.inside
```
2. In Visual Studio: open _rhino.inside\Autodesk\Revit\RhinoInside.Revit.sln_.
3. Set the Solution Configuration drop-down according the Revit version you have installed. This will properly link the correct Revit API libraries to the project.
4. Navigate to _Build_ > _Build Solution_ to begin your build.

### Installing & Uninstalling
The project is configured to copy .addon file as well as output files to the folder _"%APPDATA%\\Autodesk\\Revit\\Addins\\%RevitVer%\\RhinoInside.Revit\\"_ folder in order to make Revit load this addon next time it runs.

In order to uninstall it you can use Visual Studio _Build_ > _Clean Solution_ command or just navigate to the folder _"%APPDATA%\\Autodesk\\Revit\\Addins\\%RevitVer%\\_ and remove the file _RhinoInside.Revit.addon_ and the folder _RhinoInside.Revit_.

## Using the samples
* Once you launch Revit it will warn you this addon is not verified, please click on "Load allways" or "Load once".
* Create a new project or open an existing one.

### Sample1
1. Open the ribbon tab called _Add-Ins_.
2. Click on the button you will found on the _Rhinoceros_ panel called _Sample 1_.
3. You should have an sphere in the Revil model.

### Sample2
![](doc/Sample2.jpg)

1. Rhino window will open on top of Revit window.
2. Create some breps in Rhino. (It is best if they are building size objects to start.)
3. Run _Grasshopper_ command.
4. Open _"Sample2.ghx"_ file in Grasshopper.
5. Inside Grasshopper using the _Brep_ param pick the breps you created in step 2.
6. Inside Grasshopper click on the button _Push to Bake_.
7. You should have the breps created in step 2 in the Revit model.

### Sample3
![](doc/Sample3.gif)

1. Rhino window will open on top of Revit window.
2. Create a surface on Rhino. (It is best if it is site size objects to start.)
4. Run _Grasshopper_ command.
5. Open _"Sample3.ghx"_ file in Grasshopper.
6. Inside Grasshopper using the _Surface_ param pick the breps you created in step 2.
7. Inside Grasshopper click on the button _Update Topography surface_.
8. You should have a Topography surface in Revit.<|MERGE_RESOLUTION|>--- conflicted
+++ resolved
@@ -3,19 +3,10 @@
 
 This folder contains a sample project that demonstrates:
 
-<<<<<<< HEAD
-* Starting Rhino and Grasshopper as a Revit Addon.
-* Grasshopper definitions can be opened and previewed in Rhino.
-* Geometry from Rhino and Grasshopper can be pushed into Revit.
-=======
 1. Starting Rhino and Grasshopper as a Revit Addon.
 2. Call directly into the native Revit APIs from a Grasshopper or Rhino plugin.
 2. Grasshopper definitions can be opened and previewed in Rhino within the Revit process.
 3. Object can be natively created by Rhino or Grasshopper within Revit through the API.
-
-
-![](Resources/sample-shot.jpg)
->>>>>>> 86688785
 
 ## Getting started
 These instructions will get you a copy of the project up and running on your local machine for development and testing purposes.
